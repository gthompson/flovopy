--- conflicted
+++ resolved
@@ -4,7 +4,7 @@
 
 import os
 import pickle
-from typing import Optional, Tuple, List, Union
+from typing import Optional, Tuple, List, Union, Dict, Any
 import xarray as xr  
 from pathlib import Path
 import numpy as np
@@ -628,184 +628,3 @@
     )
 
 
-
-
-# ----------------------------
-# Heatmap
-# ----------------------------
-def plot_heatmap_colored(
-    df: pd.DataFrame,
-    lat_col: str = "latitude",
-    lon_col: str = "longitude",
-    amp_col: str = "amplitude",
-    topo_kw: dict = None,
-    cmap: str = "viridis",
-    log_scale: bool = True,
-    node_spacing_m: int = 10,
-    outfile: Optional[str] = None,
-    title: Optional[str] = None,
-<<<<<<< HEAD
-    scale: float = 1.0,
-    verbose: bool = False,
-=======
-    dem_tif: Optional[str] = None,
-    topo_kw: dict = {},
-    scale: float = 1.0,
->>>>>>> 73002417
-):
-    """
-    Render a colored heatmap of energy (sum amplitude^2) on a topo basemap.
-    """
-    if df is None or df.empty:
-        raise ValueError("plot_heatmap_colored: input DataFrame is empty")
-
-    df = df.copy()
-    df["energy"] = df[amp_col] ** 2
-    grouped = df.groupby([lat_col, lon_col])["energy"].sum().reset_index()
-
-    x = grouped[lon_col].to_numpy(float)
-    y = grouped[lat_col].to_numpy(float)
-    z = grouped["energy"].to_numpy(float)
-    if log_scale:
-        z = np.log10(z + 1e-12)
-    if verbose:
-        print(f'z={z}')
-
-    # drop non-finite
-    m = np.isfinite(x) & np.isfinite(y) & np.isfinite(z)
-    x, y, z = x[m], y[m], z[m]
-    if x.size == 0:
-        raise ValueError("plot_heatmap_colored: no finite data to plot")
-    
-
-    # Basemap with DEM
-    fig = topo_map(**topo_kw, title=title, add_colorbar=False)#, add_topography=False)
-
-    # CPT for the heatmap (separate from topo shading)
-    zmin, zmax = float(np.nanmin(z)), float(np.nanmax(z))
-    pygmt.makecpt(
-        cmap=cmap,
-        series=[zmin, zmax, (zmax - zmin) / 100.0 if zmax > zmin else 0.01],
-        continuous=True,
-    )
-
-<<<<<<< HEAD
-    # symbol size
-    symbol_size_cm = node_spacing_m * 0.077 / 50.0 * scale
-
-    # Plot heatmap squares with viridis CPT
-    fig.plot(
-        x=x,
-        y=y,
-        style=f"s{symbol_size_cm}c",
-        fill=z,     # <-- THIS is the critical change
-        cmap=True,  # <-- tell PyGMT to use the active CPT (viridis)
-        pen=None,
-    )
-=======
-    if not topo_kw:
-        topo_kw = {
-            "inv": inventory,
-            "add_labels": False,
-            "cmap": "gray",
-            "region": region,
-            "dem_tif": dem_tif,  # basemap shading from your GeoTIFF - but does not actually seem to use this unless topo_color=True and cmap=None
-            "frame": True,
-            "topo_color": False,
-        }
-
-    fig = topo_map(**topo_kw)
->>>>>>> 73002417
-
-    fig.colorbar(frame='+l"Log10 Total Energy"' if log_scale else '+l"Total Energy"')
-
-    if outfile:
-        fig.savefig(outfile)
-    else:
-        fig.show()
-    return fig
-
-def plot_heatmap_colored(
-    df: pd.DataFrame,
-    *,
-    lat_col: str = "latitude",
-    lon_col: str = "longitude",
-    amp_col: str = "amplitude",
-    inventory=None,
-    cmap: str = "turbo",
-    log_scale: bool = True,
-    node_spacing_m: int = 50,
-    outfile: Optional[Union[str, Path]] = None,
-    region: Optional[List[float]] = None,
-    title: Optional[str] = None,
-    dem_tif: Optional[Union[str, Path]] = None,
-    topo_kw: Optional[Dict[str, Any]] = None,
-) -> "pygmt.Figure":
-    """
-    Render a colored heatmap of energy (sum amplitude^2) on a topo basemap.
-    Draw basemap first, then create CPT, then plot points (fill=z with cmap=True), then colorbar.
-    """
-    if df is None or df.empty:
-        raise ValueError("plot_heatmap_colored: input DataFrame is empty")
-
-    df = df.copy()
-    df["energy"] = df[amp_col].astype(float) ** 2
-    grouped = df.groupby([lat_col, lon_col], as_index=False)["energy"].sum()
-
-    x = grouped[lon_col].to_numpy(float)
-    y = grouped[lat_col].to_numpy(float)
-    z = grouped["energy"].to_numpy(float)
-    if log_scale:
-        z = np.log10(z + 1e-12)
-
-    m = np.isfinite(x) & np.isfinite(y) & np.isfinite(z)
-    x, y, z = x[m], y[m], z[m]
-    if x.size == 0:
-        raise ValueError("plot_heatmap_colored: no finite (lon,lat,energy) to plot")
-
-    # 1) Basemap first
-    if topo_kw is None:
-        topo_kw = {
-            "inv": inventory,
-            "add_labels": False,
-            "cmap": "gray",
-            "region": region,
-            "dem_tif": dem_tif,
-            "frame": True,
-            "topo_color": False,
-            "add_colorbar": False,
-        }
-    fig = topo_map(**topo_kw)
-
-    # 2) Make our CPT (so it is the current CPT)
-    zmin, zmax = float(np.nanmin(z)), float(np.nanmax(z))
-    if zmax == zmin:
-        zmin -= 0.01
-        zmax += 0.01
-    step = (zmax - zmin) / 100.0 if zmax > zmin else 0.01
-    pygmt.makecpt(cmap=cmap, series=[zmin, zmax, step], continuous=True)
-
-    # 3) Plot points — IMPORTANT: fill=z *and* cmap=True
-    symbol_size_cm = max(0.06, node_spacing_m * 0.077 / 50.0)
-    fig.plot(
-        x=x,
-        y=y,
-        style=f"s{symbol_size_cm}c",
-        fill=z,       # numeric array to map through CPT
-        cmap=True,    # use current CPT to color by 'fill' values
-        pen=None
-    )
-
-    # 4) Colorbar from current CPT
-    fig.colorbar(frame='+l"Log10 Total Energy"' if log_scale else '+l"Total Energy"')
-
-    # 5) Optional title (use position OR x/y, not both)
-    if title:
-        fig.text(text=title, position="TL", offset="0.5c/0.5c", no_clip=True)
-
-    if outfile:
-        outpath = Path(outfile)
-        outpath.parent.mkdir(parents=True, exist_ok=True)
-        fig.savefig(str(outpath))
-
-    return fig