# flovopy/core/sds.py
import os
import glob
import numpy as np
from obspy import read, Stream, Trace
from obspy.core.utcdatetime import UTCDateTime
import obspy.clients.filesystem.sds
from flovopy.core.trace_utils import remove_empty_traces #, fix_trace_id, _can_write_to_miniseed_and_read_back
from tqdm import tqdm
import pandas as pd
import numpy as np
#import shutil
#from itertools import groupby
#from operator import itemgetter
from flovopy.core.miniseed_io import smart_merge, read_mseed, write_mseed, downsample_stream_to_common_rate #, unmask_gaps
from math import ceil
from tqdm import tqdm
#from flovopy.core.trace_utils import ensure_float32
import re
import gc
<<<<<<< HEAD
import traceback
from pathlib import Path

from concurrent.futures import ThreadPoolExecutor, as_completed


def _compute_percent(args):
    self, trace_id, day, speed, merge_strategy, verbose = args
    net, sta, loc, chan = trace_id.split('.')
    percent = 0

    try:
        if speed < 3:
            sdsfile = self.client._get_filename(net, sta, loc, chan, day)
            if sdsfile and os.path.exists(sdsfile) and os.path.getsize(sdsfile) > 0:
                st = read(sdsfile)
                if len(st) > 0:
                    st = smart_merge(st, strategy=merge_strategy)
                    tr = st[0]
                    expected = tr.stats.sampling_rate * 86400
                    npts = np.count_nonzero(~np.isnan(tr.data)) if speed == 1 else tr.stats.npts
                    percent = min(100.0, 100 * npts / expected) if expected > 0 else 0
        else:
            percent = self.client.get_availability_percentage(
                net, sta, loc, chan, day, day + 86400)[0]
    except Exception as e:
        if verbose:
            print(f"Error for {trace_id} on {day.date()}: {e}")
        percent = 0

    return (day.date, trace_id, percent)
=======
from obspy.core.inventory import Inventory
>>>>>>> c5c1304f


def safe_remove(filepath):
    """Remove file if it exists."""
    try:
        if os.path.isfile(filepath):
            os.remove(filepath)
    except Exception as e:
        print(f"Warning: Failed to remove file {filepath}: {e}")

def split_trace_at_midnight(tr):
    """
    Split a Trace at UTC midnight boundaries. Return list of Trace objects.
    """
    out = []
    t1 = tr.stats.starttime
    t2 = tr.stats.endtime

    while t1 < t2:
        next_midnight = UTCDateTime(t1.date) + 86400
        trim_end = min(t2, next_midnight)
        tr_piece = tr.copy().trim(starttime=t1, endtime=trim_end, nearest_sample=True)
        out.append(tr_piece)
        t1 = trim_end
    return out

class SDSobj:
    """
    A class to manage an SDS (SeisComP Data Structure) archive.
    Allows reading, writing, checking availability, and plotting data from an SDS archive.
    """

    def __init__(self, basedir, sds_type='D', format='MSEED', streamobj=None, metadata=None):
        """
        Initialize SDSobj.

        Parameters:
        - basedir (str): Root directory of the SDS archive.
        - sds_type (str): SDS file type (default 'D' for daily files).
        - format (str): File format (default 'MSEED').
        - streamobj (obspy Stream): Optional preloaded stream object.
        """
        os.makedirs(basedir, exist_ok=True)
        self.client = obspy.clients.filesystem.sds.Client(basedir, sds_type=sds_type, format=format)
        self.stream = streamobj or Stream()
        self.basedir = basedir
        self.metadata = metadata # for supporting a dataframe of allowable SEED ids (from same Excel spreadsheet used to generate StationXML)

    def read(self, startt, endt, skip_low_rate_channels=True, trace_ids=None,
            speed=2, verbose=True, progress=False, max_sampling_rate=250.0, merge_strategy='obspy'):
        """
        Read data from the SDS archive into the internal stream.
        """
        if trace_ids is None:
            trace_ids = self._get_nonempty_traceids(
                startt, endt, skip_low_rate_channels, speed=speed
            )

        st = Stream()
        trace_iter = tqdm(trace_ids, desc="Reading traces") if progress else trace_ids

        for trace_id in trace_iter:
            net, sta, loc, chan = trace_id.split('.')
            if skip_low_rate_channels and chan.startswith('L'):
                continue

            if verbose:
                print(f"\n**************\nReading SDS for {trace_id}: {startt} – {endt}")

            try:
                if speed == 1:
                    sdsfiles = self.client._get_filenames(net, sta, loc, chan, startt, endt)
                    if verbose:
                        print(f"Found {len(sdsfiles)} matching SDS files")

                    for sdsfile in sdsfiles:
                        if os.path.isfile(sdsfile):
                            try:
                                if verbose:
                                    print(f"Reading {sdsfile}")
                                traces = read_mseed(sdsfile, starttime=startt, endtime=endt)
                                st += traces
                            except Exception as e:
                                if verbose:
                                    print(f"✘ Failed to read (v1) {sdsfile}: {e}")

                elif speed == 2:
                    traces = self.client.get_waveforms(net, sta, loc, chan, startt, endt, merge=-1)

                    ds_stream = downsample_stream_to_common_rate(traces, max_sampling_rate=max_sampling_rate)
                    smart_merge(ds_stream, strategy=merge_strategy)
                    st += ds_stream

            except Exception as e:
                if verbose:
                    print(f"✘ Failed to read (v2) {trace_id}: {e}")

        remove_empty_traces(st, inplace=True)
        if verbose:
            print(f"\nAfter removing empty traces:\n{st}")

        if len(st):
            st.trim(startt, endt)
            smart_merge(st, strategy=merge_strategy)
            if verbose:
                print(f"\nAfter final smart_merge:\n{st}")

        self.stream = st
        gc.collect()
        return 0 if len(st) else 1

    def write(self, fill_value=0.0, debug=False, merge_strategy='obspy'):
        """
        Writes a Stream or Trace to the SDS archive.

        Parameters
        ----------

        fill_value : float, optional
            Value to fill masked gap regions before writing.
        debug : bool, optional
            Print detailed debug output.

        Returns
        -------
        dict
            Results dictionary keyed by Trace ID with status, reason, and path.
        """

        results = {}
        all_ok = True
        stream = Stream([self.stream]) if isinstance(self.stream, Trace) else self.stream

        for tr in stream:
            trace_id = tr.id
            sdsfile = self.client._get_filename(
                tr.stats.network,
                tr.stats.station,
                tr.stats.location,
                tr.stats.channel,
                tr.stats.starttime,
                'D'
            )

            os.makedirs(os.path.dirname(sdsfile), exist_ok=True)

            if debug:
                print(f"→ Attempting to write: {trace_id} → {sdsfile}")

            try:
                if os.path.exists(sdsfile):
                    # Try merging with existing file
                    existing = read_mseed(sdsfile)
                    merged = existing + Stream([tr])
                    report = smart_merge(merged, debug=debug, strategy=merge_strategy)

                    if report['status'] == 'ok' and len(merged) == 1:
                        success = write_mseed(merged[0], sdsfile, fill_value=fill_value)
                        results[trace_id] = {
                            "status": "ok" if success else "exception",
                            "reason": "Merged and written" if success else "Failed to write merged stream",
                            "path": sdsfile,
                        }
                    else:
                        msg = "Merge conflict"
                        if report['status'] != 'ok':
                            msg += f" ({report['status']})"
                        if len(merged) != 1:
                            msg += f"; result has {len(merged)} traces (expected 1)"
                        results[trace_id] = {
                            "status": "conflict",
                            "reason": msg,
                            "path": sdsfile,
                        }
                        all_ok = False
                        if debug:
                            print(f"⚠️ Merge failed for {trace_id}: {msg}")
                else:
                    # file does not exist
                    success = write_mseed(tr, sdsfile, fill_value=fill_value)
                    results[trace_id] = {
                        "status": "ok" if success else "exception",
                        "reason": "Written (no existing file)" if success else "Failed to write",
                        "path": sdsfile,
                    }

            except Exception as e:
                results[trace_id] = {
                    "status": "exception",
                    "reason": str(e),
                    "path": sdsfile,
                }
                all_ok = False
                if debug:
                    print(f"✘ Exception while writing {trace_id} → {e}")

        results["all_ok"] = all_ok
        return results

    def _get_nonempty_traceids(self, startday, endday=None, skip_low_rate_channels=True, speed=1):
        import datetime
        endday = endday or startday + 86400
        trace_ids = set()
        thisday = startday

        while thisday < endday:
            print(thisday)
            try:
                # Try to get the NSLC list from the client
                nslc_list = self.client.get_all_nslc(sds_type='D', datetime=thisday)
            except Exception as e:
                #print(f"Warning: get_all_nslc() failed for {thisday} with error: {e}")
                # Fall back to manual walk if get_all_nslc() fails
                nslc_list = self._walk_sds_for_day(thisday)

            # If still no data found, just continue to next day
            if not nslc_list:
                print(f"No NSLC data found for {thisday}")
                thisday += 86400
                continue

            # Process the NSLC list to filter channels and check data presence
            for net, sta, loc, chan in nslc_list:
                if chan.startswith('L') and skip_low_rate_channels:
                    continue
                if speed == 1:
                    try:
                        if not self.client.has_data(net, sta, loc, chan):
                            continue
                    except Exception as e:
                        print(f"has_data() error for {net}.{sta}.{loc}.{chan}: {e}")
                        continue
                trace_ids.add(f"{net}.{sta}.{loc}.{chan}")

            thisday += 86400

        return sorted(trace_ids)


    def _walk_sds_for_day(self, day):
        """
        Scan SDS directory structure manually for the given day to build NSLC list.
        """
        base_path = Path(self.client.sds_root)
        year = day.strftime("%Y")
        jday = day.strftime("%j")  # Julian day, zero-padded 3 digits
        nslc_set = set()

        year_path = base_path / year
        if not year_path.exists():
            print(f"Missing SDS year directory: {year_path}")
            return []

        for net_dir in year_path.iterdir():
            if not net_dir.is_dir():
                continue
            for sta_dir in net_dir.iterdir():
                if not sta_dir.is_dir():
                    continue
                for chan_dir in sta_dir.iterdir():
                    if not chan_dir.is_dir() or not chan_dir.name.endswith(".D"):
                        continue
                    chan = chan_dir.name[:-2]  # Remove trailing '.D'
                    # Look for files matching pattern *.D.YEAR.JDAY
                    for file in chan_dir.glob(f"*.D.{year}.{jday}"):
                        parts = file.name.split(".")
                        if len(parts) >= 4:
                            n, s, l, c = parts[:4]
                            nslc_set.add((n, s, l, c))

        return sorted(nslc_set)


    def find_missing_days(self, stime, etime, net, sta=None):
        """
        Return list of days with no data for a given network (or station).

        Parameters:
        - stime, etime (UTCDateTime): Time range.
        - net (str): Network code.
        - sta (str): Optional station code. If None, checks all stations.

        Returns:
        - list of UTCDateTime: Days with no matching files.
        """
        missing_days = []
        dayt = stime

        while dayt < etime:
            year = f"{dayt.year:04d}"
            jday = f"{dayt.julday:03d}"
            station_glob = sta or '*'
            pattern = os.path.join(
                self.basedir, year, net, station_glob, '*.D',
                f"{net}.{station_glob}.*.*.{year}.{jday}"
            )
            existingfiles = glob.glob(pattern)
            if not existingfiles:
                missing_days.append(dayt)
            dayt += 86400

        return missing_days


    def get_percent_availability(self, startday, endday, skip_low_rate_channels=True,
                                trace_ids=None, speed=3, verbose=False,
                                progress=True, merge_strategy='obspy', max_workers=8):
        """
        Compute data availability percentage for each trace ID per day using parallel processing.
        """


        trace_ids = trace_ids or self._get_nonempty_traceids(startday, endday,
                                                            skip_low_rate_channels,
                                                            speed=speed)

        # Create list of (day, trace_id) tasks
        days = []
        t = startday
        while t < endday:
            days.append(t)
            t += 86400

        tasks = [(self, tid, day, speed, merge_strategy, verbose)
                for day in days for tid in trace_ids]

        results = []
        with ThreadPoolExecutor(max_workers=max_workers) as executor:
            futures = list(executor.map(_compute_percent, tasks))
            if progress:
                futures = tqdm(futures, total=len(tasks), desc="Availability")

            for result in futures:
                results.append(result)

        # Convert to DataFrame
        df = pd.DataFrame(results, columns=["date", "trace_id", "percent"])
        df = df.pivot(index="date", columns="trace_id", values="percent").reset_index()
        df["date"] = pd.to_datetime(df["date"])

        return df, trace_ids


    def plot_availability(self, availabilityDF, outfile=None, figsize=(12, 8), fontsize=10, labels=None, cmap='viridis'):
        """
        Plot availability heatmap for SEED IDs across time.

        Parameters:
        - availabilityDF (DataFrame): output from get_percent_availability
        - outfile (str): optional path to save the figure
        - figsize (tuple): figure size in inches
        - fontsize (int): font size for labels
        - labels (list): optional list of trace IDs
        - cmap (str): matplotlib colormap (default 'viridis')
        """
        import matplotlib.pyplot as plt

        if availabilityDF.empty:
            print("No availability data to plot.")
            return

        Adf = availabilityDF.set_index('date').T / 100.0
        Adata = Adf.to_numpy()
        xticklabels = availabilityDF['date'].dt.strftime('%Y-%m-%d').tolist()
        yticklabels = labels or Adf.index.tolist()

        fig, ax = plt.subplots(figsize=figsize)
        im = ax.imshow(Adata, aspect='auto', cmap=cmap, interpolation='nearest', vmin=0, vmax=1)

        ax.set_xticks(np.arange(len(xticklabels))[::max(1, len(xticklabels) // 25)])
        ax.set_xticklabels(xticklabels[::max(1, len(xticklabels) // 25)], rotation=90, fontsize=fontsize)

        ax.set_yticks(np.arange(len(yticklabels)))
        ax.set_yticklabels(yticklabels, fontsize=fontsize)

        ax.set_xlabel("Date", fontsize=fontsize)
        ax.set_ylabel("SEED ID", fontsize=fontsize)
        ax.set_title("SDS Data Availability (%)", fontsize=fontsize + 2)

        cbar = plt.colorbar(im, ax=ax)
        cbar.set_label("Availability", fontsize=fontsize)

        plt.tight_layout()
        if outfile:
            plt.savefig(outfile, dpi=300)
            print(f"Saved availability plot to: {outfile}")

    def __str__(self):
        return f"client={self.client}, stream={self.stream}"

    def get_fullpath(self, trace):
        """
        Build the correct SDS file path for a given trace.

        Parameters:
        - trace (Trace): ObsPy Trace object

        Returns:
        - str: Correct file path
        """
        net = trace.stats.network
        sta = trace.stats.station
        loc = trace.stats.location or "--"
        if len(loc) == 1:
            loc = '0' + loc
        chan = trace.stats.channel
        year = str(trace.stats.starttime.year)
        day_of_year = str(trace.stats.starttime.julday).zfill(3)
        filename = f"{net}.{sta}.{loc}.{chan}.D.{year}.{day_of_year}"
        sds_subdir = os.path.join(year, net, sta, f"{chan}.D")
        return os.path.join(self.basedir, sds_subdir, filename)
    
    def load_metadata_from_excel(self, excel_path, sheet_name=0):
        """
        Load metadata from an Excel file into the SDSobj, including
        on/off dates and multi-channel expansion.

        Parameters
        ----------
        excel_path : str
            Path to the Excel file.
        sheet_name : str or int, optional
            Sheet name or index to load (default is first sheet).
        """
        df = pd.read_excel(excel_path, sheet_name=sheet_name, dtype={"location": str})
        df.columns = [c.strip().lower() for c in df.columns]

        required_cols = {'network', 'station', 'location', 'channel'}
        id_cols = {'id', 'seedid', 'traceid'}

        if not required_cols.issubset(df.columns) and not id_cols.intersection(df.columns):
            raise ValueError("Excel file must contain either full IDs ('id', 'seedid') or network/station/location/channel columns")

        # i think this turns a column headed seedid or traceid into id
        if 'id' not in df.columns:
            if id_cols.intersection(df.columns):
                df = df.rename(columns={list(id_cols.intersection(df.columns))[0]: 'id'})
            else:
                df['id'] = df.apply(
                    lambda row: f"{row['network']}.{row['station']}.{str(row['location']).zfill(2)}.{row['channel']}",
                    axis=1
                )

        # Convert ondate/offdate to UTCDateTime
        if 'ondate' in df.columns:
            df['ondate'] = pd.to_datetime(df['ondate'], errors='coerce')
            df['ondate'] = df['ondate'].apply(lambda x: UTCDateTime(x) if pd.notnull(x) else None)
        if 'offdate' in df.columns:
            df['offdate'] = pd.to_datetime(df['offdate'], errors='coerce')
            df['offdate'] = df['offdate'].apply(lambda x: UTCDateTime(x) if pd.notnull(x) else None)

        # Expand multi-character channel strings (e.g. 'EHZNEZ') into multiple 3-char channels
        expanded_rows = []
        for _, row in df.iterrows():
            chan = row["channel"]
            if isinstance(chan, str) and len(chan) > 3:
                basechan = chan[0:2]
                for ch in chan[2:]:
                    new_row = row.copy()
                    new_row["channel"] = basechan + ch
                    expanded_rows.append(new_row)

        if expanded_rows:
            expanded_df = pd.DataFrame(expanded_rows)
            df = df[df["channel"].apply(lambda x: isinstance(x, str) and len(x) == 3)]
            df = pd.concat([df, expanded_df], ignore_index=True)

        self.metadata = df
    '''
    def match_metadata(self, trace):
        """
        Match trace metadata and update trace.stats.location if needed.

        Returns
        -------
        bool : True if metadata was matched and updated, False otherwise.
        """
        if self.metadata is None or self.metadata.empty:
            return False

        net = trace.stats.network
        sta = trace.stats.station
        cha = trace.stats.channel
        start = trace.stats.starttime
        end = trace.stats.endtime

        df = self.metadata

        # Match only on net, sta, cha, and date overlap (ignore location)
        match = df[
            (df["network"] == net) &
            (df["station"] == sta) &
            (df["channel"] == cha) &
            (df["ondate"] <= start) &
            (df["offdate"] >= end - 86400)
        ]

        if not match.empty:
            loc = match.iloc[0]["location"]
            trace.stats.location = str(loc).zfill(2)
            return True
        else:
            return False
    '''
    def match_metadata(self, trace):
        """
        Match trace metadata and update trace.stats.location if needed.

        Matching strategy:
        ------------------
        1. Try to match on (network, station, channel) and on/off date overlap.
        2. If no match found, try to match on (das_serial) and on/off date overlap.

        Returns
        -------
        bool : True if metadata was matched and updated, False otherwise.
        """
        if self.metadata is None or self.metadata.empty:
            return False

        net = trace.stats.network
        sta = trace.stats.station
        cha = trace.stats.channel
        start = trace.stats.starttime
        end = trace.stats.endtime

        df = self.metadata

        # -- First attempt: match by network/station/channel/date overlap
        match = df[
            (df["network"] == net) &
            (df["station"] == sta) &
            (df["channel"] == cha) &
            (df["ondate"] <= start) &
            (df["offdate"] >= end - 86400)
        ]

        if not match.empty:
            loc = match.iloc[0]["location"]
            trace.stats.location = str(loc).zfill(2)
            return True

        # -- Second attempt: match by das_serial/date overlap (fallback)
        das_serial = trace.stats.station
        if das_serial is not None and "das_serial" in df.columns:
            match = df[
                (df["das_serial"] == das_serial) &
                (df["ondate"] <= start) &
                (df["offdate"] >= end - 86400)
            ]
            if not match.empty:
                row = match.iloc[0]
                trace.stats.network = row["network"]
                trace.stats.station = row["station"]
                trace.stats.channel = row["channel"]
                trace.stats.location = str(row["location"]).zfill(2)
                return True

        return False



    def load_metadata_from_stationxml(self, xml_path):
        """
        Populate SDSobj.metadata from a StationXML file.

        Parameters
        ----------
        xml_path : str
            Path to StationXML file.
        """
        inv = Inventory.read(xml_path, format="stationxml")
        rows = []

        for net in inv:
            for sta in net:
                for chan in sta:
                    row = {
                        "network": net.code,
                        "station": sta.code,
                        "location": chan.location_code,
                        "channel": chan.code,
                        "latitude": sta.latitude,
                        "longitude": sta.longitude,
                        "elevation_m": sta.elevation,
                        "depth_m": chan.depth,
                        "starttime": chan.start_date.isoformat() if chan.start_date else None,
                        "endtime": chan.end_date.isoformat() if chan.end_date else None,
                        "samplerate": chan.sample_rate
                    }
                    rows.append(row)

        self.metadata = pd.DataFrame(rows)

    def build_file_list(self, return_failed_list_too=False, parameters=None, starttime=None, endtime=None):
        """
        Construct a list of file paths to process.
        Optionally filters by network/station/channel/location and time window.

        Parameters
        ----------
        return_failed_list_too : bool
            Whether to return a list of files that failed validation.
        parameters : dict, optional
            Dictionary of filtering parameters, e.g.:
            {
                'network': ['XA', '1R', 'AM', 'FL'],
                'station': ['SHZ1', 'ABC2'],
                'channel': ['EHZ'],
                'location': ['00', '10', '--']
            }
        starttime : UTCDateTime, optional
            Inclusive start of time window.
        endtime : UTCDateTime, optional
            Inclusive end of time window.

        Returns
        -------
        list
            Valid file paths (and optionally failed ones).
        """
        file_list = []
        failed_list = []

        for root, dirs, files in os.walk(self.basedir, topdown=True):
            dirs.sort()
            files.sort()

            if not is_valid_sds_dir(root):
                continue

            for filename in files:
                full_path = os.path.join(root, filename)

                if not is_valid_sds_filename(filename):
                    failed_list.append(full_path)
                    continue

                parsed = parse_sds_filename(filename)
                if not parsed:
                    failed_list.append(full_path)
                    continue

                network, station, location, channel, dtype, year, jday = parsed

                # Apply filtering by parameters
                if parameters:
                    if 'network' in parameters and network not in parameters['network']:
                        continue
                    if 'station' in parameters and station not in parameters['station']:
                        continue
                    if 'channel' in parameters and channel not in parameters['channel']:
                        continue
                    if 'location' in parameters and location not in parameters['location']:
                        continue

                # Apply filtering by time
                if starttime or endtime:
                    try:
                        file_date = UTCDateTime(year=int(year), julday=int(jday))
                        if (starttime and file_date < starttime) or (endtime and file_date > endtime):
                            continue
                    except Exception:
                        failed_list.append(full_path)
                        continue

                file_list.append(full_path)

        if return_failed_list_too:
            return file_list, failed_list
        else:
            return file_list





def parse_sds_dirname(dir_path):
    """
    Parse and extract components from an SDS directory path.
    Expected format: .../YEAR/NET/STA/CHAN.D

    Returns
    -------
    tuple or None
        (year, network, station, channel) if valid format, else None
    """
    parts = os.path.normpath(dir_path).split(os.sep)[-4:]
    if len(parts) != 4:
        return None

    year, net, sta, chanD = parts

    # Validate each component
    if not (year.isdigit() and len(year) == 4):
        return None
    if not re.match(r"^[A-Z0-9]{1,8}$", net):
        return None
    if not re.match(r"^[A-Z0-9]{1,8}$", sta):
        return None
    chan_match = re.match(r"^([A-Z0-9]{3})\.D$", chanD)
    if not chan_match:
        return None

    chan = chan_match.group(1)
    return year, net, sta, chan

def is_valid_sds_dir(dir_path):
    """
    Validate that a directory follows the SDS structure: YEAR/NET/STA/CHAN.D

    Returns
    -------
    bool
        True if valid SDS directory format, else False.
    """
    return parse_sds_dirname(dir_path) is not None


def parse_sds_filename(filename):
    """
    Parses an SDS-style MiniSEED filename and extracts its components.
    Assumes filenames follow: NET.STA.LOC.CHAN.TYPE.YEAR.DAY
    Handles location code '--' properly.
    """
    if '/' in filename:
        filename = os.path.basename(filename)
    pattern = r"^([A-Z0-9]+)\.([A-Z0-9]+)\.([A-Z0-9\-]{2})\.([A-Z0-9]+)\.([A-Z])\.(\d{4})\.(\d{3})$"
    match = re.match(pattern, filename, re.IGNORECASE)
    if match:
        return match.groups()
    return None

def is_valid_sds_filename(filename):
    """
    Validate SDS MiniSEED filename using parsing logic.
    Accepts only files matching NET.STA.LOC.CHAN.D.YEAR.DAY format
    with dtype == 'D' (daily MiniSEED).
    """
    parsed = parse_sds_filename(filename)
    if parsed is None:
        return False

    _, _, _, _, dtype, _, _ = parsed
    return dtype.upper() == 'D'<|MERGE_RESOLUTION|>--- conflicted
+++ resolved
@@ -18,12 +18,11 @@
 #from flovopy.core.trace_utils import ensure_float32
 import re
 import gc
-<<<<<<< HEAD
 import traceback
 from pathlib import Path
 
 from concurrent.futures import ThreadPoolExecutor, as_completed
-
+from obspy.core.inventory import Inventory
 
 def _compute_percent(args):
     self, trace_id, day, speed, merge_strategy, verbose = args
@@ -50,9 +49,7 @@
         percent = 0
 
     return (day.date, trace_id, percent)
-=======
-from obspy.core.inventory import Inventory
->>>>>>> c5c1304f
+
 
 
 def safe_remove(filepath):
